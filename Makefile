--- conflicted
+++ resolved
@@ -118,11 +118,7 @@
 
 # Extra CFLAGS for SDL
 ifeq ($(OSTYPE), Windows)
-<<<<<<< HEAD
 SDLCFLAGS :=
-=======
-SDLCFLAGS := $(shell sdl-config.exe --cflags)
->>>>>>> 7bd814e3
 else
 SDLCFLAGS := $(shell sdl-config --cflags)
 endif
@@ -166,11 +162,7 @@
 
 # Extra LDFLAGS for SDL
 ifeq ($(OSTYPE), Windows)
-<<<<<<< HEAD
 SDLLDFLAGS := -lSDL
-=======
-SDLLDFLAGS := $(shell sdl-config.exe --libs)
->>>>>>> 7bd814e3
 else
 SDLLDFLAGS := $(shell sdl-config --libs)
 endif
@@ -203,11 +195,7 @@
 # ----------
 
 # Builds everything
-ifeq ($(OSTYPE), Windows)
-all: server
-else
 all: client server refresher game
-endif
 
 # ----------
 
@@ -287,7 +275,6 @@
 
 # The server
 ifeq ($(OSTYPE), Windows)
-<<<<<<< HEAD
 server:
 	@echo "===> Building q2ded"
 	${Q}mkdir.exe -p release
@@ -308,20 +295,6 @@
 else
 server:
 	@echo "===> Building q2ded"
-=======
-server:
-	@echo "===> Building q2ded"
-	${Q}mkdir.exe -p release
-	$(MAKE) release/q2ded
-
-build/server/%.o: %.c
-	@echo "===> CC $<"
-	${Q}mkdir.exe -p $(@D)
-	${Q}$(CC) -c $(CFLAGS) $(INCLUDE) -o $@ $<
-else
-server:
-	@echo "===> Building q2ded"
->>>>>>> 7bd814e3
 	${Q}mkdir -p release
 	$(MAKE) release/q2ded
 
@@ -329,10 +302,6 @@
 	@echo "===> CC $<"
 	${Q}mkdir -p $(@D)
 	${Q}$(CC) -c $(CFLAGS) $(INCLUDE) -o $@ $< 
-<<<<<<< HEAD
-=======
-endif
->>>>>>> 7bd814e3
 
 release/q2ded : CFLAGS += -DDEDICATED_ONLY
 release/q2ded : LDFLAGS += -lz
@@ -542,7 +511,6 @@
 	src/server/sv_save.o \
 	src/server/sv_send.o \
 	src/server/sv_user.o \
-<<<<<<< HEAD
 	src/server/sv_world.o
 
 ifeq ($(OSTYPE), Windows)
@@ -554,9 +522,6 @@
     src/windows/vid.o	
 else
 CLIENT_OBJS_ += \
-=======
-	src/server/sv_world.o \
->>>>>>> 7bd814e3
 	src/unix/hunk.o \
 	src/unix/main.o \
  	src/unix/network.o \
@@ -646,7 +611,6 @@
 	src/sdl/input.o \
 	src/sdl/refresh.o \
     src/common/glob.o \
-<<<<<<< HEAD
     src/common/shared/shared.o
 
 ifeq ($(OSTYPE), Windows)
@@ -655,9 +619,7 @@
 	src/windows/qgl.o
 else
 OPENGL_OBJS_ += \
-=======
     src/common/shared/shared.o \
->>>>>>> 7bd814e3
 	src/unix/hunk.o \
 	src/unix/qgl.o
 endif
@@ -701,15 +663,9 @@
  
 # release/q2ded
 ifeq ($(OSTYPE), Windows)
-<<<<<<< HEAD
 release/q2ded.exe : $(SERVER_OBJS)
 	@echo "===> LD $@.exe"
 	${Q}$(CC) $(SERVER_OBJS) $(LDFLAGS) -o $@
-=======
-release/q2ded : $(SERVER_OBJS)
-	@echo "===> LD $@.exe"
-	${Q}$(CC) $(SERVER_OBJS) $(LDFLAGS) -o $@.exe
->>>>>>> 7bd814e3
 else
 release/q2ded : $(SERVER_OBJS)
 	@echo "===> LD $@"
